"use strict";
var callHandler     = require("../internal/callHandler");
var checkUrl        = require("../internal/checkUrl");
var invalidUrlError = require("../internal/invalidUrlError");
var linkObj         = require("../internal/linkObj");
var parseOptions    = require("../internal/parseOptions");

var RequestQueue = require("limited-request-queue");
var urlobj = require("urlobj");



function UrlChecker(options, handlers)
{
	var thisObj = this;
	
	this.cache = [];
	this.handlers = handlers || {};
	this.options = parseOptions(options);
	
	this.linkQueue = new RequestQueue(
	{
		maxSockets:        this.options.maxSockets,
		maxSocketsPerHost: this.options.maxSocketsPerHost,
		rateLimit:         this.options.rateLimit
	},
	{
		item: function(input, done)
		{
			// TODO :: make this more reusable
			function handle_checkUrl(result)
			{
				callHandler.sync(thisObj.handlers.link, [result, input.data.customData]);
				
				// Auto-starts next queue item, if any
				// If not, fires "end"
				done();
			}
			
			if (input.data.linkObj !== undefined)
			{
				checkUrl(input.data.linkObj, null, thisObj.options, handle_checkUrl);
			}
			else
			{
				// TODO :: send url object -- remove orgUrl?
				checkUrl(input.data.orgUrl, input.data.baseUrl, thisObj.options, handle_checkUrl);
			}
		},
		end: function()
		{
			callHandler.sync(thisObj.handlers.end);
		}
	});
}



UrlChecker.prototype.dequeue = function(id)
{
	return this.linkQueue.dequeue(id);
};



UrlChecker.prototype.enqueue = function(url, baseUrl, customData)
{
	// Undocumented internal use: enqueue(linkObj)
	if (typeof url==="object" && url instanceof String===false && url.broken_link_checker===true)
	{
		if (shouldQueryUrl(url.url.parsed.href, this)===true) {
			return this.linkQueue.enqueue(
			{
				url: url.url.parsed,
				data: { customData:customData, linkObj:url }
			});
		}
	}
	// Documented use: enqueue(url, baseUrl)
	// or erroneous and let linkQueue sort it out
	else
	{
<<<<<<< HEAD
		if (shouldQueryUrl(url, this)===true) {
			return this.linkQueue.enqueue(
			{
				url: urllib.resolve(baseUrl || "", url),	// URL must be absolute
				data: { orgUrl:url, baseUrl:baseUrl, customData:customData }
			});
		}
=======
		return this.linkQueue.enqueue(
		{
			url: urlobj.resolve(baseUrl || "", urlobj.parse(url) ),  // URL must be absolute
			data: { orgUrl:url, baseUrl:baseUrl, customData:customData }
		});
>>>>>>> 4f1d4428
	}
};



UrlChecker.prototype.length = function()
{
	return this.linkQueue.length();
};



UrlChecker.prototype.numActive = function()
{
	return this.linkQueue.numActive();
};



UrlChecker.prototype.pause = function()
{
	this.linkQueue.pause();
};



UrlChecker.prototype.resume = function()
{
	this.linkQueue.resume();
};



//::: PRIVATE FUNCTIONS



function shouldQueryUrl(url, context) {
	if (context.options.cacheResponses===true) {
		if (context.cache.indexOf(url) > -1) {
			return false;
		} else {
			context.cache.push(url);
			return true;
		}
	}
	return true;
}


module.exports = UrlChecker;<|MERGE_RESOLUTION|>--- conflicted
+++ resolved
@@ -80,21 +80,13 @@
 	// or erroneous and let linkQueue sort it out
 	else
 	{
-<<<<<<< HEAD
 		if (shouldQueryUrl(url, this)===true) {
 			return this.linkQueue.enqueue(
 			{
-				url: urllib.resolve(baseUrl || "", url),	// URL must be absolute
+				url: urlobj.resolve(baseUrl || "", urlobj.parse(url) ),  // URL must be absolute
 				data: { orgUrl:url, baseUrl:baseUrl, customData:customData }
 			});
 		}
-=======
-		return this.linkQueue.enqueue(
-		{
-			url: urlobj.resolve(baseUrl || "", urlobj.parse(url) ),  // URL must be absolute
-			data: { orgUrl:url, baseUrl:baseUrl, customData:customData }
-		});
->>>>>>> 4f1d4428
 	}
 };
 
