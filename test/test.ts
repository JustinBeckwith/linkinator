import * as assert from 'assert';
import * as gaxios from 'gaxios';
import * as nock from 'nock';
import * as sinon from 'sinon';

import {check, LinkState} from '../src';

nock.disableNetConnect();
nock.enableNetConnect('localhost');

describe('linkinator', () => {
  afterEach(() => {
    nock.cleanAll();
  });

  it('should perform a basic shallow scan', async () => {
    const scope = nock('http://fake.local').get('/').reply(200);
    const results = await check({path: 'test/fixtures/basic'});
    assert.ok(results.passed);
    scope.done();
  });

  it('should only try a link once', async () => {
    const scope = nock('http://fake.local').get('/').reply(200);
    const results = await check({path: 'test/fixtures/twice'});
    assert.ok(results.passed);
    assert.strictEqual(results.links.length, 2);
    scope.done();
  });

  it('should skip links if asked nicely', async () => {
    const results = await check(
        {path: 'test/fixtures/skip', linksToSkip: ['http://very.bad']});
    assert.ok(results.passed);
    assert.strictEqual(
        results.links.filter(x => x.state === LinkState.SKIPPED).length, 1);
  });

  it('should report broken links', async () => {
    const scope = nock('http://fake.local').get('/').reply(404);
    const results = await check({path: 'test/fixtures/broke'});
    assert.ok(!results.passed);
    assert.strictEqual(
        results.links.filter(x => x.state === LinkState.BROKEN).length, 1);
    scope.done();
  });

  it('should handle relative links', async () => {
    const results = await check({path: 'test/fixtures/relative'});
    assert.ok(results.passed);
    assert.strictEqual(results.links.length, 2);
  });

<<<<<<< HEAD
  it('should handle fetch exceptions', async () => {
    const requestStub = sinon.stub(gaxios, 'request');
    requestStub.throws('Fetch error');
    const results = await check({path: 'test/fixtures/basic'});
    assert.ok(!results.passed);
    assert.strictEqual(
        results.links.filter(x => x.state === LinkState.BROKEN).length, 1);
    requestStub.restore();
=======
  it('should skip mailto: links', async () => {
    const results = await check({path: 'test/fixtures/mailto'});
    assert.ok(results.passed);
    assert.strictEqual(
        results.links.filter(x => x.state === LinkState.SKIPPED).length, 1);
>>>>>>> 25e1882f
  });
});<|MERGE_RESOLUTION|>--- conflicted
+++ resolved
@@ -51,7 +51,6 @@
     assert.strictEqual(results.links.length, 2);
   });
 
-<<<<<<< HEAD
   it('should handle fetch exceptions', async () => {
     const requestStub = sinon.stub(gaxios, 'request');
     requestStub.throws('Fetch error');
@@ -60,12 +59,12 @@
     assert.strictEqual(
         results.links.filter(x => x.state === LinkState.BROKEN).length, 1);
     requestStub.restore();
-=======
+  });
+    
   it('should skip mailto: links', async () => {
     const results = await check({path: 'test/fixtures/mailto'});
     assert.ok(results.passed);
     assert.strictEqual(
         results.links.filter(x => x.state === LinkState.SKIPPED).length, 1);
->>>>>>> 25e1882f
   });
 });