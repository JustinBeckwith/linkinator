--- conflicted
+++ resolved
@@ -444,7 +444,6 @@
     assert.ok(/Nock: Disallowed net connect for/.test(err.message));
   });
 
-<<<<<<< HEAD
   it('should respect server root with globs', async () => {
     const scope = nock('http://fake.local')
       .get('/doll1')
@@ -473,13 +472,13 @@
     assert.strictEqual(results.links.length, 4);
     assert.ok(results.passed);
     scope.done();
-=======
+  });
+  
   it('should scan links in <meta content="URL"> tags', async () => {
     const scope = nock('http://fake.local').head('/').reply(200);
     const results = await check({path: 'test/fixtures/twittercard'});
     assert.ok(results.passed);
     scope.done();
     assert.strictEqual(results.links.length, 2);
->>>>>>> a8c0a431
   });
 });