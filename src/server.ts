import { Buffer } from 'node:buffer';
import { promises as fs } from 'node:fs';
import http from 'node:http';
import type { AddressInfo } from 'node:net';
import path from 'node:path';
import escapeHtml from 'escape-html';
import { marked } from 'marked';
import mime from 'mime';
import enableDestroy from 'server-destroy';

export type WebServerOptions = {
	// The local path that should be mounted as a static web server
	root: string;
	// The port on which to start the local web server
	port?: number;
	// If markdown should be automatically compiled and served
	markdown?: boolean;
	// Should directories automatically serve an inde page
	directoryListing?: boolean;
};

/**
 * Spin up a local HTTP server to serve static requests from disk
 * @private
 * @returns Promise that resolves with the instance of the HTTP server
 */
export async function startWebServer(options: WebServerOptions) {
	const root = path.resolve(options.root);
	return new Promise<http.Server>((resolve, reject) => {
		const server = http
			.createServer(async (request, response) =>
				handleRequest(request, response, root, options),
			)
			.listen(options.port || 0, () => {
				resolve(server);
			})
			.on('error', reject);
		if (!options.port) {
			const addr = server.address() as AddressInfo;
			options.port = addr.port;
		}

		enableDestroy(server);
	});
}

async function handleRequest(
	request: http.IncomingMessage,
	response: http.ServerResponse,
	root: string,
	options: WebServerOptions,
) {
	const requestUrl = new URL(
		request.url || '/',
		`http://localhost:${options.port}`,
	);
	const pathParts = requestUrl.pathname
		.split('/')
		.filter(Boolean)
		.map(decodeURIComponent);
	const originalPath = path.join(root, ...pathParts);
	if (requestUrl.pathname.endsWith('/')) {
		pathParts.push('index.html');
	}

	const localPath = path.join(root, ...pathParts);
	if (!localPath.startsWith(root)) {
		response.writeHead(500);
		response.end();
		return;
	}

	const maybeListing =
		options.directoryListing && localPath.endsWith(`${path.sep}index.html`);

	try {
		const stats = await fs.stat(localPath);
		const isDirectory = stats.isDirectory();
		if (isDirectory) {
			const redirectUrl = new URL(requestUrl);
			if (!redirectUrl.pathname.endsWith('/')) {
				redirectUrl.pathname += '/';
			}

			// This means we got a path with no / at the end!
			const document = "<html><body>Redirectin'</body></html>";
			response.statusCode = 301;
			response.setHeader('Content-Type', 'text/html; charset=UTF-8');
			response.setHeader('Content-Length', Buffer.byteLength(document));
<<<<<<< HEAD
			response.setHeader('Location', redirectUrl.href);
=======
			response.setHeader('Location', `${request.url}/`);
>>>>>>> 929caa7e
			response.end(document);
			return;
		}
	} catch (error) {
		const error_ = error as Error;
		if (!maybeListing) {
			return404(response, error_);
			return;
		}
	}

	try {
		let data = await fs.readFile(localPath, { encoding: 'utf8' });
		let mimeType = mime.getType(localPath);
		const isMarkdown = request.url?.toLocaleLowerCase().endsWith('.md');
		if (isMarkdown && options.markdown) {
			const markedData = marked(data, { gfm: true });
			if (typeof markedData === 'string') {
				data = markedData;
			} else if (
				(typeof markedData === 'object' || typeof markedData === 'function') &&
				typeof markedData.then === 'function'
			) {
				data = await markedData;
			}

			mimeType = 'text/html; charset=UTF-8';
		}

		response.setHeader('Content-Type', mimeType || '');
		response.setHeader('Content-Length', Buffer.byteLength(data));
		response.writeHead(200);
		response.end(data);
	} catch (error) {
		if (maybeListing) {
			try {
				const files = await fs.readdir(originalPath);
				const fileList = files
					.filter((f) => escapeHtml(f))
					.map((f) => `<li><a href="${f}">${f}</a></li>`)
					.join('\r\n');
				const data = `<html><body><ul>${fileList}</ul></body></html>`;
				response.writeHead(200);
				response.end(data);
			} catch (error_) {
				const error__ = error_ as Error;
				return404(response, error__);
			}
		} else {
			const error_ = error as Error;
			return404(response, error_);
		}
	}
}

function return404(response: http.ServerResponse, error: Error) {
	response.writeHead(404);
	response.end(JSON.stringify(error));
}<|MERGE_RESOLUTION|>--- conflicted
+++ resolved
@@ -87,11 +87,7 @@
 			response.statusCode = 301;
 			response.setHeader('Content-Type', 'text/html; charset=UTF-8');
 			response.setHeader('Content-Length', Buffer.byteLength(document));
-<<<<<<< HEAD
 			response.setHeader('Location', redirectUrl.href);
-=======
-			response.setHeader('Location', `${request.url}/`);
->>>>>>> 929caa7e
 			response.end(document);
 			return;
 		}
